--- conflicted
+++ resolved
@@ -52,13 +52,10 @@
   const [tracks, setTracks] = useState<Track[]>(initialTracks);
   const [selectedBlock, setSelectedBlock] = useState<string | null>(null);
   const [aiPrompt, setAiPrompt] = useState("");
-<<<<<<< HEAD
+  const [insertionPoint, setInsertionPoint] = useState<{time: number, trackIndex: number} | null>(null);
   const [tracksRefreshTrigger, setTracksRefreshTrigger] = useState(0);
   const [isGeneratingTrack, setIsGeneratingTrack] = useState(false);
   const [generationStatus, setGenerationStatus] = useState<string>("");
-=======
-  const [insertionPoint, setInsertionPoint] = useState<{time: number, trackIndex: number} | null>(null);
->>>>>>> e3f7e124
 
   const intervalRef = useRef<NodeJS.Timeout | null>(null);
   const audioContextRef = useRef<AudioContext | null>(null);
