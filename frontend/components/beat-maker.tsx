"use client";

import { useState, useRef, useEffect } from "react";
import BeatHeader from "@/components/beat/BeatHeader";
import BeatTimeline from "@/components/beat/BeatTimeline";
import AiSidebar from "@/components/beat/AiSidebar";
import AgenticBlurOverlay from "@/components/beat/AgenticBlurOverlay";
import { TracksSidebar } from "@/components/beat/TracksSidebar";
import { MusicBlock, Track } from "@/components/beat/types";

const initialTracks: Track[] = [
  {
    id: "track-1",
    name: "Melody",
    color: "bg-blue-600",
    muted: false,
    volume: 75,
  },
  {
    id: "track-2",
    name: "Bass",
    color: "bg-cyan-500",
    muted: false,
    volume: 75,
  },
  {
    id: "track-3",
    name: "Drums",
    color: "bg-violet-600",
    muted: false,
    volume: 75,
  },
  {
    id: "track-4",
    name: "Percussion",
    color: "bg-pink-500",
    muted: false,
    volume: 75,
  },
];

const initialBlocks: MusicBlock[] = [];

const TIMELINE_WIDTH = 800;
const TIMELINE_MEASURES = 64; // measures instead of seconds
const PIXELS_PER_MEASURE = TIMELINE_WIDTH / TIMELINE_MEASURES;

export default function BeatMaker() {
  const [isPlaying, setIsPlaying] = useState(false);
  const [currentTime, setCurrentTime] = useState(0);
  const [bpm, setBpm] = useState(160);
  const [blocks, setBlocks] = useState<MusicBlock[]>(initialBlocks);
  const [tracks, setTracks] = useState<Track[]>(initialTracks);
  const [selectedBlock, setSelectedBlock] = useState<string | null>(null);
  const [aiPrompt, setAiPrompt] = useState("");
  const [insertionPoint, setInsertionPoint] = useState<{
    time: number;
    trackIndex: number;
  } | null>(null);
  const [tracksRefreshTrigger, setTracksRefreshTrigger] = useState(0);
  const [isGeneratingTrack, setIsGeneratingTrack] = useState(false);
  const [generationStatus, setGenerationStatus] = useState<string>("");
  const [agenticOverlayTrigger, setAgenticOverlayTrigger] = useState(0);
  const [justResumed, setJustResumed] = useState(false);

  const intervalRef = useRef<NodeJS.Timeout | null>(null);
  const audioContextRef = useRef<AudioContext | null>(null);
  const trackAudioRefs = useRef<Map<string, HTMLAudioElement>>(new Map());

  // Initialize Web Audio API
  useEffect(() => {
    if (typeof window !== "undefined") {
      audioContextRef.current = new (window.AudioContext ||
        (window as any).webkitAudioContext)();
    }
    return () => {
      if (audioContextRef.current) {
        audioContextRef.current.close();
      }
    };
  }, []);

  const startPlayback = async () => {
    if (!isPlaying) {
      console.log("🎵 Starting playback...");
      console.log("Tracks:", tracks.length);
      console.log(
        "Tracks with audio:",
        tracks.filter((t) => t.audioFile || t.audioBlob)
      );
      console.log("Audio refs map size:", trackAudioRefs.current.size);
      console.log("Current time:", currentTime);

      // Initialize audio context with user gesture
      if (audioContextRef.current?.state === "suspended") {
        try {
          await audioContextRef.current.resume();
          console.log("✅ Audio context resumed");
        } catch (error) {
          console.error("❌ Failed to resume audio context:", error);
        }
      }

      setIsPlaying(true);

      // Audio will be triggered by blocks during timeline progression
      console.log(
        `🎵 Playback started, will trigger audio based on block positions`
      );

      intervalRef.current = setInterval(() => {
        setCurrentTime((prev) => {
          const newTime = prev + 0.25; // quarter beat increments

          // Check if any blocks should start playing at this time
          blocks.forEach((block) => {
            const track = tracks[block.track];
            if (track && (track.audioFile || track.audioBlob) && !track.muted) {
              const audioElement = trackAudioRefs.current.get(track.id);
              console.log(
                "running for track",
                track,
                audioElement,
                trackAudioRefs.current
              );

              if (audioElement) {
                // Check if blue line just entered this block
                const wasBeforeBlock = prev < block.startTime;
                const isInBlock =
                  newTime >= block.startTime &&
                  newTime < block.startTime + block.duration;

                if (wasBeforeBlock && isInBlock) {
                  console.log(
                    `🎶 Blue line hit block "${block.name}" at time ${newTime}`
                  );
                  audioElement.currentTime = 0;
                  audioElement.volume = track.volume / 100;
                  audioElement
                    .play()
                    .then(() => {
                      console.log(`✅ Playing ${block.name}`);
                    })
                    .catch((error) => {
                      console.error(`❌ Failed to play ${block.name}:`, error);
                    });
                }

                // Check if blue line just exited this block
                const wasInBlock =
                  prev >= block.startTime &&
                  prev < block.startTime + block.duration;
                const isAfterBlock =
                  newTime >= block.startTime + block.duration;

                if (wasInBlock && isAfterBlock) {
                  console.log(
                    `⏹️ Blue line exited block "${block.name}" at time ${newTime}`
                  );
                  audioElement.pause();
                  audioElement.currentTime = 0;
                }
              }
            }
          });

          return newTime >= TIMELINE_MEASURES ? 0 : newTime;
        });
      }, (60 / bpm / 4) * 1000); // quarter note timing based on BPM
    }
  };

  const stopPlayback = () => {
    setIsPlaying(false);
    if (intervalRef.current) {
      clearInterval(intervalRef.current);
      intervalRef.current = null;
    }

    // Pause all track audio
    trackAudioRefs.current.forEach((audioElement) => {
      audioElement.pause();
    });
  };

  const resetPlayback = () => {
    stopPlayback();
    setCurrentTime(0);

    // Reset all track audio to beginning
    trackAudioRefs.current.forEach((audioElement) => {
      if (audioElement.duration && isFinite(audioElement.duration)) {
        audioElement.currentTime = 0;
      }
    });

    console.log(`🔄 Reset to time 0`);
  };

  const fastForward = () => {
    const skipAmount = 8; // Skip forward 8 measures
    const newTime = Math.min(currentTime + skipAmount, TIMELINE_MEASURES - 1);

    // Stop all currently playing audio
    trackAudioRefs.current.forEach((audioElement) => {
      audioElement.pause();
      audioElement.currentTime = 0;
    });

    setCurrentTime(newTime);

    // If playing, set justResumed flag to trigger audio at new position
    if (isPlaying) {
      setJustResumed(true);
    }

    console.log(`⏩ Fast forward to time ${newTime}`);
  };

  const rewind = () => {
    const skipAmount = 8; // Skip backward 8 measures
    const newTime = Math.max(currentTime - skipAmount, 0);

    // Stop all currently playing audio
    trackAudioRefs.current.forEach((audioElement) => {
      audioElement.pause();
      audioElement.currentTime = 0;
    });

    setCurrentTime(newTime);

    // If playing, set justResumed flag to trigger audio at new position
    if (isPlaying) {
      setJustResumed(true);
    }

    console.log(`⏪ Rewind to time ${newTime}`);
  };

  const exportTimeline = async () => {
    try {
      console.log("🎵 Starting timeline export...");

      // Create an offline audio context for rendering
      const sampleRate = 44100;
      const timelineDurationInSeconds = ((TIMELINE_MEASURES * 60) / bpm) * 4; // Convert measures to seconds
      const offlineContext = new OfflineAudioContext(
        2,
        sampleRate * timelineDurationInSeconds,
        sampleRate
      );

      const blockPositions: { buffer: AudioBuffer; startTime: number }[] = [];

      // Load all audio files and decode them
      for (const block of blocks) {
        const track = tracks[block.track];
        if (track && (track.audioFile || track.audioBlob) && !track.muted) {
          try {
            const audioData = track.audioFile
              ? await track.audioFile.arrayBuffer()
              : await track.audioBlob!.arrayBuffer();

            const audioBuffer = await offlineContext.decodeAudioData(audioData);

            // Calculate start time in seconds
            const startTimeInSeconds = ((block.startTime * 60) / bpm) * 4;

            blockPositions.push({
              buffer: audioBuffer,
              startTime: startTimeInSeconds,
            });

            console.log(`📁 Loaded "${block.name}" for export`);
          } catch (error) {
            console.error(
              `❌ Failed to load audio for "${block.name}":`,
              error
            );
          }
        }
      }

      // Create audio sources and schedule them
      blockPositions.forEach(({ buffer, startTime }) => {
        const source = offlineContext.createBufferSource();
        source.buffer = buffer;
        source.connect(offlineContext.destination);
        source.start(startTime);
      });

      console.log("🎵 Rendering timeline...");

      // Render the audio
      const renderedBuffer = await offlineContext.startRendering();

      // Convert to WAV and download
      const wavBlob = audioBufferToWav(renderedBuffer);
      const url = URL.createObjectURL(wavBlob);

      const a = document.createElement("a");
      a.href = url;
      a.download = `lavoe-timeline-${Date.now()}.wav`;
      document.body.appendChild(a);
      a.click();
      document.body.removeChild(a);
      URL.revokeObjectURL(url);

      console.log("✅ Timeline exported successfully!");
    } catch (error) {
      console.error("❌ Export failed:", error);
      alert("Export failed. Please try again.");
    }
  };

  // Helper function to convert AudioBuffer to WAV
  const audioBufferToWav = (buffer: AudioBuffer): Blob => {
    const length = buffer.length;
    const numberOfChannels = buffer.numberOfChannels;
    const sampleRate = buffer.sampleRate;
    const arrayBuffer = new ArrayBuffer(44 + length * numberOfChannels * 2);
    const view = new DataView(arrayBuffer);

    // WAV header
    const writeString = (offset: number, string: string) => {
      for (let i = 0; i < string.length; i++) {
        view.setUint8(offset + i, string.charCodeAt(i));
      }
    };

    writeString(0, "RIFF");
    view.setUint32(4, 36 + length * numberOfChannels * 2, true);
    writeString(8, "WAVE");
    writeString(12, "fmt ");
    view.setUint32(16, 16, true);
    view.setUint16(20, 1, true);
    view.setUint16(22, numberOfChannels, true);
    view.setUint32(24, sampleRate, true);
    view.setUint32(28, sampleRate * numberOfChannels * 2, true);
    view.setUint16(32, numberOfChannels * 2, true);
    view.setUint16(34, 16, true);
    writeString(36, "data");
    view.setUint32(40, length * numberOfChannels * 2, true);

    // Convert float samples to 16-bit PCM
    let offset = 44;
    for (let i = 0; i < length; i++) {
      for (let channel = 0; channel < numberOfChannels; channel++) {
        const sample = Math.max(
          -1,
          Math.min(1, buffer.getChannelData(channel)[i])
        );
        view.setInt16(offset, sample * 0x7fff, true);
        offset += 2;
      }
    }

    return new Blob([arrayBuffer], { type: "audio/wav" });
  };

  const handleBlockClick = (blockId: string) => {
    setSelectedBlock(selectedBlock === blockId ? null : blockId);
  };

<<<<<<< HEAD
  const generateAIComponent = async (mode: "beat" | "agent" = "beat", provider: "beatoven" | "mubert" = "beatoven") => {
    if (!aiPrompt.trim()) return;

=======
  const generateAIComponent = async (mode: "beat" | "agent" = "beat") => {
>>>>>>> e6800479
    if (mode === "beat") {
      if (!aiPrompt.trim()) return;
      // Handle Beatmaker mode - generate actual tracks
      if (provider === "mubert") {
        await generateMubertTrack(aiPrompt);
      } else {
        await generateBeatovenTrack(aiPrompt);
      }
    } else {
      // Handle Agent mode - trigger overlay only, no track/block creation
      // Trigger agentic overlay across header + timeline
      setAgenticOverlayTrigger((prev) => prev + 1);
    }
  };

  const generateBeatovenTrack = async (prompt: string) => {
    try {
      setIsGeneratingTrack(true);
      setGenerationStatus("Starting track generation...");

      // Start track generation
      const response = await fetch(
        "http://localhost:8000/start_track_generation",
        {
          method: "POST",
          headers: {
            "Content-Type": "application/json",
          },
          body: JSON.stringify({
            prompt: { text: prompt },
            format: "mp3",
            looping: false,
          }),
        }
      );

      if (!response.ok) {
        throw new Error("Failed to start track generation");
      }

      const result = await response.json();
      const taskId = result.task_id;

      setAiPrompt("");
      setGenerationStatus("Track generation in progress...");

      // Start polling for completion
      pollForTrackCompletion(taskId, prompt);
    } catch (error) {
      console.error("Error generating track:", error);
      setIsGeneratingTrack(false);
      setGenerationStatus("");
    }
  };

  const pollForTrackCompletion = async (
    taskId: string,
    originalPrompt: string
  ) => {
    const maxAttempts = 60; // 10 minutes max (60 * 10 seconds)
    let attempts = 0;

    const poll = async () => {
      try {
        attempts++;

        const response = await fetch(
          `http://localhost:8000/get_generated_track?task_id=${taskId}`
        );

        if (!response.ok) {
          throw new Error("Failed to check track status");
        }

        const result = await response.json();

        if (result.status === "composed") {
          // Track generation completed - the tracks are now stored in our system
          console.log("Track generation completed:", result);
          setGenerationStatus(
            "Track generation completed! Check the Tracks tab."
          );
          setIsGeneratingTrack(false);
          // Trigger tracks refresh
          setTracksRefreshTrigger((prev) => prev + 1);

          // Clear status after a few seconds
          setTimeout(() => {
            setGenerationStatus("");
          }, 5000);

          return;
        } else if (
          result.status === "running" ||
          result.status === "composing"
        ) {
          // Still processing
          setGenerationStatus(
            `Track generation in progress... (${attempts}/${maxAttempts})`
          );
          if (attempts < maxAttempts) {
            setTimeout(poll, 10000); // Poll every 10 seconds
          } else {
            console.error("Track generation timed out");
            setGenerationStatus(
              "Track generation timed out. Please try again."
            );
            setIsGeneratingTrack(false);
            setTimeout(() => {
              setGenerationStatus("");
            }, 5000);
          }
        } else {
          // Unknown status or error
          console.error("Unexpected track generation status:", result.status);
          setGenerationStatus(`Unexpected status: ${result.status}`);
          setIsGeneratingTrack(false);
          setTimeout(() => {
            setGenerationStatus("");
          }, 5000);
        }
      } catch (error) {
        console.error("Error polling track status:", error);
        setGenerationStatus("Error checking track status. Retrying...");
        if (attempts < maxAttempts) {
          setTimeout(poll, 10000); // Retry after 10 seconds
        } else {
          setIsGeneratingTrack(false);
          setGenerationStatus(
            "Failed to check track status. Please try again."
          );
          setTimeout(() => {
            setGenerationStatus("");
          }, 5000);
        }
      }
    };

    // Start polling
    poll();
  };

  const generateMubertTrack = async (prompt: string) => {
    try {
      setIsGeneratingTrack(true);
      setGenerationStatus("Starting Mubert track generation...");

      // Start track generation
      const response = await fetch("http://localhost:8000/start_mubert_generation", {
        method: "POST",
        headers: {
          "Content-Type": "application/json",
        },
        body: JSON.stringify({
          prompt: prompt,
          duration: 60,
          bitrate: 128,
          mode: "track",
          intensity: "medium",
          format: "mp3",
        }),
      });

      if (!response.ok) {
        throw new Error("Failed to start Mubert track generation");
      }

      const result = await response.json();
      const trackId = result.track_id;

      setAiPrompt("");
      setGenerationStatus("Track generation in progress...");

      // Start polling for completion
      pollForMubertTrackCompletion(trackId, prompt);
    } catch (error) {
      console.error("Error generating Mubert track:", error);
      setIsGeneratingTrack(false);
      setGenerationStatus("Failed to start track generation. Please try again.");
      setTimeout(() => {
        setGenerationStatus("");
      }, 5000);
    }
  };

  const pollForMubertTrackCompletion = async (
    trackId: string,
    originalPrompt: string
  ) => {
    const maxAttempts = 30; // 5 minutes max (30 * 10 seconds)
    let attempts = 0;

    const poll = async () => {
      try {
        attempts++;

        const response = await fetch(
          `http://localhost:8000/get_mubert_track?track_id=${trackId}`
        );

        if (!response.ok) {
          throw new Error("Failed to check Mubert track status");
        }

        const result = await response.json();

        if (result.status === "completed") {
          // Track generation completed - the track is now stored in our system
          console.log("Mubert track generation completed:", result);
          setGenerationStatus(
            "Track generation completed! Check the Tracks tab."
          );
          setIsGeneratingTrack(false);
          // Trigger tracks refresh
          setTracksRefreshTrigger((prev) => prev + 1);

          // Clear status after a few seconds
          setTimeout(() => {
            setGenerationStatus("");
          }, 5000);

          return;
        } else if (result.status === "processing") {
          // Still processing
          setGenerationStatus(
            `Mubert track generation in progress... (${attempts}/${maxAttempts})`
          );
          if (attempts < maxAttempts) {
            setTimeout(poll, 10000); // Poll every 10 seconds
          } else {
            console.error("Mubert track generation timed out");
            setGenerationStatus(
              "Track generation timed out. Please try again."
            );
            setIsGeneratingTrack(false);
            setTimeout(() => {
              setGenerationStatus("");
            }, 5000);
          }
        } else {
          // Unknown status or error
          console.error("Unexpected Mubert track generation status:", result.status);
          setGenerationStatus(`Unexpected status: ${result.status}`);
          setIsGeneratingTrack(false);
          setTimeout(() => {
            setGenerationStatus("");
          }, 5000);
        }
      } catch (error) {
        console.error("Error polling Mubert track status:", error);
        setGenerationStatus("Error checking track status. Retrying...");
        if (attempts < maxAttempts) {
          setTimeout(poll, 10000); // Retry after 10 seconds
        } else {
          setIsGeneratingTrack(false);
          setGenerationStatus(
            "Failed to check track status. Please try again."
          );
          setTimeout(() => {
            setGenerationStatus("");
          }, 5000);
        }
      }
    };

    // Start polling
    poll();
  };

  useEffect(() => {
    return () => {
      if (intervalRef.current) {
        clearInterval(intervalRef.current);
      }
    };
  }, []);

  const handleVolumeChange = (trackId: string, volume: number) => {
    setTracks(
      tracks.map((track) =>
        track.id === trackId ? { ...track, volume } : track
      )
    );
  };

  const handleMuteToggle = (trackId: string) => {
    setTracks(
      tracks.map((track) =>
        track.id === trackId ? { ...track, muted: !track.muted } : track
      )
    );
  };

  const addTrack = () => {
    const trackColors = [
      "bg-blue-600",
      "bg-cyan-500",
      "bg-violet-600",
      "bg-pink-500",
      "bg-emerald-500",
      "bg-orange-500",
      "bg-red-500",
      "bg-yellow-500",
      "bg-indigo-500",
      "bg-purple-500",
    ];

    const trackNames = [
      "Melody",
      "Bass",
      "Drums",
      "Percussion",
      "Lead",
      "Pad",
      "Arp",
      "FX",
      "Vocals",
      "Strings",
    ];

    const newTrack: Track = {
      id: `track-${Date.now()}`,
      name: trackNames[tracks.length % trackNames.length],
      color: trackColors[tracks.length % trackColors.length],
      muted: false,
      volume: 75,
    };

    setTracks((prev) => [...prev, newTrack]);
  };

  const handleFileUpload = async (file: File) => {
    try {
      // First, upload the file to the backend storage system
      const formData = new FormData();
      formData.append("file", file);

      const response = await fetch("http://localhost:8000/upload-audio", {
        method: "POST",
        body: formData,
      });

      if (!response.ok) {
        throw new Error(`Upload failed: ${response.statusText}`);
      }

      const result = await response.json();
      console.log("File uploaded to storage:", result);

      // Trigger tracks list refresh to show the uploaded file
      setTracksRefreshTrigger((prev) => prev + 1);

      // Also create local track and block for the timeline editor
      const trackColors = [
        "bg-blue-600",
        "bg-cyan-500",
        "bg-violet-600",
        "bg-pink-500",
        "bg-emerald-500",
        "bg-orange-500",
        "bg-red-500",
        "bg-yellow-500",
        "bg-indigo-500",
        "bg-purple-500",
      ];

      // Extract filename without extension for track name
      const fileName = file.name.split(".")[0];
      const trackId = `track-${Date.now()}`;

      const newTrack: Track = {
        id: trackId,
        name: fileName,
        color: trackColors[tracks.length % trackColors.length],
        muted: false,
        volume: 75,
        audioFile: file, // Store the file reference for local playback
      };

      setTracks((prev) => [...prev, newTrack]);

      // Create audio element for timeline playback
      const audioElement = new Audio(URL.createObjectURL(file));
      audioElement.loop = false;
      audioElement.preload = "metadata";
      trackAudioRefs.current.set(trackId, audioElement);

      // Create a music block at the start of the timeline (time 0)
      // Duration will be set once audio metadata loads
      const newBlock: MusicBlock = {
        id: `block-${Date.now()}`,
        name: fileName,
        type: "melody",
        color: trackColors[tracks.length % trackColors.length],
        startTime: 0, // Always start at beginning
        duration: 8, // Temporary duration, will be updated
        track: tracks.length, // Use the new track index
        trackId: trackId, // Include track ID for AI agent
      };

      setBlocks((prev) => [...prev, newBlock]);

      // Update block duration once audio metadata loads
      audioElement.addEventListener("loadedmetadata", () => {
        const audioDurationInMeasures =
          (audioElement.duration / 60) * (160 / 4); // Convert to measures based on BPM
        setBlocks((prevBlocks) =>
          prevBlocks.map((block) =>
            block.id === newBlock.id
              ? { ...block, duration: Math.max(1, audioDurationInMeasures) }
              : block
          )
        );
      });
    } catch (error) {
      console.error("Error uploading file:", error);
      // Could add toast notification here for better UX
    }
  };

  const handleRecordingComplete = async (audioBlob: Blob) => {
    try {
      // First, upload the recording to the backend storage system
      const trackName = `Recording ${tracks.length + 1}`;
      const formData = new FormData();
      formData.append("file", audioBlob, `${trackName}.wav`);

      const response = await fetch("http://localhost:8000/upload-audio", {
        method: "POST",
        body: formData,
      });

      if (!response.ok) {
        throw new Error(`Upload failed: ${response.statusText}`);
      }

      const result = await response.json();
      console.log("Recording uploaded to storage:", result);

      // Trigger tracks list refresh to show the uploaded recording
      setTracksRefreshTrigger((prev) => prev + 1);

      // Also create local track and block for the timeline editor
      const trackColors = [
        "bg-blue-600",
        "bg-cyan-500",
        "bg-violet-600",
        "bg-pink-500",
        "bg-emerald-500",
        "bg-orange-500",
        "bg-red-500",
        "bg-yellow-500",
        "bg-indigo-500",
        "bg-purple-500",
      ];

      const trackColor = trackColors[tracks.length % trackColors.length];
      const trackId = `track-${Date.now()}`;

      const newTrack: Track = {
        id: trackId,
        name: trackName,
        color: trackColor,
        muted: false,
        volume: 75,
        audioBlob: audioBlob, // Store the blob reference for local playback
      };

      setTracks((prev) => [...prev, newTrack]);

      // Create audio element for timeline playback
      const audioElement = new Audio(URL.createObjectURL(audioBlob));
      audioElement.loop = false;
      audioElement.preload = "metadata";

      // Add comprehensive event listeners for debugging
      audioElement.addEventListener("loadedmetadata", () => {
        console.log(`📊 Audio metadata loaded for ${trackName}:`, {
          duration: audioElement.duration,
          readyState: audioElement.readyState,
        });
      });

      audioElement.addEventListener("canplay", () => {
        console.log(`▶️ Audio can play: ${trackName}`);
      });

      audioElement.addEventListener("error", (e) => {
        console.error(`❌ Audio error for ${trackName}:`, e);
      });

      trackAudioRefs.current.set(trackId, audioElement);
      console.log(`🎤 Created audio element for ${trackName}:`, {
        trackId,
        src: audioElement.src.substring(0, 50) + "...",
        preload: audioElement.preload,
      });

      // Create a music block at the start of the timeline (time 0)
      // Duration will be set once audio metadata loads
      const newBlock: MusicBlock = {
        id: `block-${Date.now()}`,
        name: trackName,
        type: "melody",
        color: trackColor,
        startTime: 0, // Always start at beginning
        duration: 8, // Temporary duration, will be updated
        track: tracks.length, // Use the new track index
        trackId: trackId, // Include track ID for AI agent
      };

      setBlocks((prev) => [...prev, newBlock]);

      // Update block duration once audio metadata loads
      audioElement.addEventListener("loadedmetadata", () => {
        const audioDurationInMeasures =
          (audioElement.duration / 60) * (bpm / 4); // Convert to measures based on BPM
        setBlocks((prevBlocks) =>
          prevBlocks.map((block) =>
            block.id === newBlock.id
              ? { ...block, duration: Math.max(1, audioDurationInMeasures) }
              : block
          )
        );
      });
    } catch (error) {
      console.error("Error uploading recording:", error);
      // Could add toast notification here for better UX
    }
  };

  const handleAddTrackToEditor = async (trackId: string, filename: string) => {
    try {
      // Download the track from the backend
      const response = await fetch(
        `http://localhost:8000/tracks/${trackId}/download`
      );
      if (!response.ok) {
        throw new Error("Failed to download track");
      }

      const audioBlob = await response.blob();
      const audioFile = new File([audioBlob], filename, {
        type: audioBlob.type,
      });

      // Create a track from the downloaded file
      const trackColors = [
        "bg-blue-600",
        "bg-cyan-500",
        "bg-violet-600",
        "bg-pink-500",
        "bg-emerald-500",
        "bg-orange-500",
        "bg-red-500",
        "bg-yellow-500",
        "bg-indigo-500",
        "bg-purple-500",
      ];

      // Extract filename without extension for track name
      const fileName = filename.split(".")[0];
      const localTrackId = `track-${Date.now()}`;

      const newTrack: Track = {
        id: localTrackId,
        name: fileName,
        color: trackColors[tracks.length % trackColors.length],
        muted: false,
        volume: 75,
        audioFile: audioFile, // Store the file reference for local playback
      };

      console.log("created new track on editor", newTrack);

      setTracks((prev) => [...prev, newTrack]);

      // Create audio element for timeline playback
      const audioElement = new Audio(URL.createObjectURL(audioFile));
      audioElement.loop = false;
      audioElement.preload = "metadata";
      trackAudioRefs.current.set(localTrackId, audioElement);

      // Create a music block at the start of the timeline (time 0)
      // Duration will be set once audio metadata loads
      const newBlock: MusicBlock = {
        id: `block-${Date.now()}`,
        name: fileName,
        type: "melody",
        color: trackColors[tracks.length % trackColors.length],
        startTime: 0, // Always start at beginning
        duration: 8, // Temporary duration, will be updated
        track: tracks.length, // Use the new track index
        trackId: trackId, // Include track ID for AI agent
      };

      setBlocks((prev) => [...prev, newBlock]);

      console.log("new block", newBlock);

      // Update block duration once audio metadata loads
      audioElement.addEventListener("loadedmetadata", () => {
        const audioDurationInMeasures =
          (audioElement.duration / 60) * (bpm / 4); // Convert to measures based on BPM
        setBlocks((prevBlocks) =>
          prevBlocks.map((block) =>
            block.id === newBlock.id
              ? { ...block, duration: Math.max(1, audioDurationInMeasures) }
              : block
          )
        );
      });

      console.log(`Added track "${filename}" to editor`);
    } catch (error) {
      console.error("Error adding track to editor:", error);
      // Could add toast notification here for better UX
    }
  };

  // Timeline click no longer needed for insertion points
  const handleTimelineClick = (time: number, trackIndex: number) => {
    // Could be used for other timeline interactions in the future
  };

  const handleTimeChange = (time: number) => {
    setCurrentTime(time);
  };

  const handleBlockMove = (
    blockId: string,
    newTime: number,
    newTrackIndex: number
  ) => {
    setBlocks((prevBlocks) =>
      prevBlocks.map((block) =>
        block.id === blockId ? { ...block, startTime: newTime } : block
      )
    );
  };

  return (
    <div className="flex h-screen bg-background text-foreground">
      <div className="border-r border-border">
        <TracksSidebar
          tracks={tracks}
          onVolumeChange={handleVolumeChange}
          onMuteToggle={handleMuteToggle}
          onAddTrack={addTrack}
          onFileUpload={handleFileUpload}
          onRecordingComplete={handleRecordingComplete}
        />
      </div>
      <div className="flex-1 flex flex-col relative">
        {/* Overlay should cover header + timeline area only */}
        <AgenticBlurOverlay trigger={agenticOverlayTrigger} />
        <BeatHeader
          bpm={bpm}
          isPlaying={isPlaying}
          onStart={startPlayback}
          onStop={stopPlayback}
          onReset={resetPlayback}
        />
        <BeatTimeline
          currentTime={currentTime}
          blocks={blocks}
          tracks={tracks}
          selectedBlock={selectedBlock}
          onBlockClick={handleBlockClick}
          onTimelineClick={handleTimelineClick}
          onTimeChange={handleTimeChange}
          onBlockMove={handleBlockMove}
          insertionPoint={insertionPoint}
          totalMeasures={TIMELINE_MEASURES}
        />
      </div>
      <AiSidebar
        aiPrompt={aiPrompt}
        setAiPrompt={setAiPrompt}
        onSubmit={generateAIComponent}
        tracksRefreshTrigger={tracksRefreshTrigger}
        isGeneratingTrack={isGeneratingTrack}
        generationStatus={generationStatus}
        onAddTrackToEditor={handleAddTrackToEditor}
        blocks={blocks}
        onBlockMove={(blockId: string, newTime: number) => {
          setBlocks((prevBlocks) =>
            prevBlocks.map((block) =>
              block.id === blockId ? { ...block, startTime: newTime } : block
            )
          );
        }}
        onAddChopsToEditor={async (chops: any[], originalTrackName: string) => {
          // Create tracks and blocks for each chop
          const trackColors = [
            "bg-blue-600",
            "bg-cyan-500",
            "bg-violet-600",
            "bg-pink-500",
            "bg-emerald-500",
            "bg-orange-500",
            "bg-red-500",
            "bg-yellow-500",
            "bg-indigo-500",
            "bg-purple-500",
          ];

          const newTracks: Track[] = [];
          const newBlocks: MusicBlock[] = [];
          let currentTime = 0; // Start placing chops sequentially

          console.log("🍞 Creating audio elements for", chops.length, "chops");

          // Process chops sequentially to avoid overwhelming the backend
          for (let index = 0; index < chops.length; index++) {
            const chop = chops[index];
            const chopTrackId = `chop-track-${Date.now()}-${index}`;
            const blockId = `chop-block-${Date.now()}-${index}`;

            try {
              // Download the chop audio file from backend
              console.log(
                `🎵 Downloading chop ${index + 1} audio (ID: ${chop.track_id})`
              );
              const response = await fetch(
                `http://localhost:8000/tracks/${chop.track_id}/download`
              );

              if (response.ok) {
                const audioBlob = await response.blob();
                const audioFile = new File([audioBlob], chop.filename, {
                  type: audioBlob.type,
                });

                // Create track for this chop
                const newTrack: Track = {
                  id: chopTrackId,
                  name: `${originalTrackName} ${index + 1}`,
                  color: trackColors[index % trackColors.length],
                  muted: false,
                  volume: 75,
                  audioFile: audioFile, // Store the actual audio file for playback
                };

                // Create audio element for timeline playback
                const audioElement = new Audio(URL.createObjectURL(audioBlob));
                audioElement.loop = false;
                audioElement.preload = "metadata";
                trackAudioRefs.current.set(chopTrackId, audioElement);

                console.log(
                  `✅ Created audio element for chop ${
                    index + 1
                  } (track: ${chopTrackId})`
                );

                // Convert chop duration to measures (assuming 160 BPM, 4 beats per measure)
                const durationInMeasures = Math.max(
                  1,
                  (chop.duration_seconds / 60) * (160 / 4)
                );

                // Create block for this chop
                const newBlock: MusicBlock = {
                  id: blockId,
                  name: `Chop ${index + 1}`,
                  type: "melody",
                  color: trackColors[index % trackColors.length],
                  startTime: currentTime,
                  duration: durationInMeasures,
                  track: tracks.length + newTracks.length, // Track index
                  trackId: chop.track_id, // Use the actual chop track ID from backend
                };

                newTracks.push(newTrack);
                newBlocks.push(newBlock);

                // Place next chop after this one
                currentTime += durationInMeasures;
              } else {
                console.error(
                  `❌ Failed to download chop ${index + 1} audio:`,
                  response.statusText
                );
              }
            } catch (error) {
              console.error(`❌ Error processing chop ${index + 1}:`, error);
            }
          }

          // Add new tracks and blocks to the editor
          setTracks((prevTracks) => [...prevTracks, ...newTracks]);
          setBlocks((prevBlocks) => [...prevBlocks, ...newBlocks]);

          console.log(
            `🍞 Added ${newTracks.length} chop tracks and ${newBlocks.length} chop blocks to editor`
          );
          console.log(
            `🎵 Audio refs map now has ${trackAudioRefs.current.size} elements`
          );
        }}
      />
    </div>
  );
}<|MERGE_RESOLUTION|>--- conflicted
+++ resolved
@@ -363,13 +363,9 @@
     setSelectedBlock(selectedBlock === blockId ? null : blockId);
   };
 
-<<<<<<< HEAD
   const generateAIComponent = async (mode: "beat" | "agent" = "beat", provider: "beatoven" | "mubert" = "beatoven") => {
     if (!aiPrompt.trim()) return;
 
-=======
-  const generateAIComponent = async (mode: "beat" | "agent" = "beat") => {
->>>>>>> e6800479
     if (mode === "beat") {
       if (!aiPrompt.trim()) return;
       // Handle Beatmaker mode - generate actual tracks
