--- conflicted
+++ resolved
@@ -116,7 +116,6 @@
             const track = tracks[block.track];
             if (track && (track.audioFile || track.audioBlob) && !track.muted) {
               const audioElement = trackAudioRefs.current.get(track.id);
-<<<<<<< HEAD
               console.log(
                 "running for track",
                 track,
@@ -135,19 +134,6 @@
                   console.log(
                     `🎶 Blue line hit block "${block.name}" at time ${newTime}`
                   );
-=======
-              
-              if (audioElement) {
-                // Check if blue line just entered this block
-                const wasBeforeBlock = prev < block.startTime;
-                const isInBlock = newTime >= block.startTime && newTime < (block.startTime + block.duration);
-                
-                // Special case: if block starts at 0 and we're at the beginning of playback
-                const isStartingAtZero = block.startTime === 0 && prev === 0 && newTime >= 0;
-                
-                if ((wasBeforeBlock && isInBlock) || isStartingAtZero) {
-                  console.log(`🎶 Blue line hit block "${block.name}" at time ${newTime}`);
->>>>>>> 3bf58a85
                   audioElement.currentTime = 0;
                   audioElement.volume = track.volume / 100;
                   audioElement
@@ -656,11 +642,8 @@
         audioFile: audioFile, // Store the file reference for local playback
       };
 
-<<<<<<< HEAD
       console.log("created new track on editor", newTrack);
 
-=======
->>>>>>> 3bf58a85
       setTracks((prev) => [...prev, newTrack]);
 
       // Create audio element for timeline playback
@@ -712,7 +695,6 @@
     setCurrentTime(time);
   };
 
-<<<<<<< HEAD
   const handleBlockMove = (
     blockId: string,
     newTime: number,
@@ -721,14 +703,6 @@
     setBlocks((prevBlocks) =>
       prevBlocks.map((block) =>
         block.id === blockId ? { ...block, startTime: newTime } : block
-=======
-  const handleBlockMove = (blockId: string, newTime: number, newTrackIndex: number) => {
-    setBlocks(prevBlocks => 
-      prevBlocks.map(block => 
-        block.id === blockId 
-          ? { ...block, startTime: newTime, track: newTrackIndex }
-          : block
->>>>>>> 3bf58a85
       )
     );
   };
